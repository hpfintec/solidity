--- conflicted
+++ resolved
@@ -26,11 +26,8 @@
 
 // ====
 // compileViaYul: also
-<<<<<<< HEAD
+// compileToEwasm: also
 // EVMVersion: >=byzantium
-=======
-// compileToEwasm: also
->>>>>>> 91c88a5f
 // ----
 // test_return() -> FAILURE, hex"4e487b71", 33 # both should throw #
 // test_inline_assignment() -> FAILURE, hex"4e487b71", 33
